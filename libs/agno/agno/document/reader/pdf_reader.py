--- conflicted
+++ resolved
@@ -161,7 +161,6 @@
             return self._build_chunked_documents(documents)
         return documents
 
-
 class PDFUrlReader(BasePDFReader):
     """Reader for PDF files from URL"""
 
@@ -171,7 +170,6 @@
 
         from io import BytesIO
 
-<<<<<<< HEAD
         logger.info(f"Reading: {url}")
         # Retry the request up to 3 times with exponential backoff
         response = fetch_with_retry(url)
@@ -192,7 +190,7 @@
         if self.chunk:
             return self._build_chunked_documents(documents)
         return documents
-
+    
     async def async_read(self, url: str) -> List[Document]:
         if not url:
             raise ValueError("No url provided")
@@ -203,9 +201,6 @@
             import httpx
         except ImportError:
             raise ImportError("`httpx` not installed. Please install it via `pip install httpx`.")
-=======
-        import httpx
->>>>>>> 8915dbb7
 
         logger.info(f"Reading: {url}")
 
@@ -216,59 +211,6 @@
         doc_name = url.split("/")[-1].split(".")[0].replace("/", "_").replace(" ", "_")
         doc_reader = DocumentReader(BytesIO(response.content))
 
-<<<<<<< HEAD
-=======
-        documents = []
-        for page_number, page in enumerate(doc_reader.pages, start=1):
-            documents.append(
-                Document(
-                    name=doc_name,
-                    id=f"{doc_name}_{page_number}",
-                    meta_data={"page": page_number},
-                    content=page.extract_text(),
-                )
-            )
-        if self.chunk:
-            return self._build_chunked_documents(documents)
-        return documents
-
-    async def async_read(self, url: str) -> List[Document]:
-        if not url:
-            raise ValueError("No url provided")
-
-        from io import BytesIO
-
-        try:
-            import httpx
-        except ImportError:
-            raise ImportError("`httpx` not installed. Please install it via `pip install httpx`.")
-
-        logger.info(f"Reading: {url}")
-
-        async with httpx.AsyncClient() as client:
-            # Retry the request up to 3 times with exponential backoff
-            for attempt in range(3):
-                try:
-                    response = await client.get(url)
-                    break
-                except httpx.RequestError as e:
-                    if attempt == 2:  # Last attempt
-                        logger.error(f"Failed to fetch PDF after 3 attempts: {e}")
-                        raise
-                    wait_time = 2**attempt
-                    logger.warning(f"Request failed, retrying in {wait_time} seconds...")
-                    await asyncio.sleep(wait_time)
-
-            try:
-                response.raise_for_status()
-            except httpx.HTTPStatusError as e:
-                logger.error(f"HTTP error occurred: {e.response.status_code} - {e.response.text}")
-                raise
-
-        doc_name = url.split("/")[-1].split(".")[0].replace("/", "_").replace(" ", "_")
-        doc_reader = DocumentReader(BytesIO(response.content))
-
->>>>>>> 8915dbb7
         async def _process_document(doc_name: str, page_number: int, page: Any) -> Document:
             return Document(
                 name=doc_name,
@@ -288,8 +230,7 @@
         if self.chunk:
             return self._build_chunked_documents(documents)
         return documents
-
-
+    
 class PDFImageReader(BasePDFReader):
     """Reader for PDF files with text and images extraction"""
 
@@ -365,7 +306,6 @@
         documents = []
         for page_number, page in enumerate(doc_reader.pages, start=1):
             documents.append(process_image_page(doc_name, page_number, page))
-<<<<<<< HEAD
 
         # Optionally chunk documents
         if self.chunk:
@@ -397,39 +337,6 @@
             ]
         )
 
-=======
-
-        # Optionally chunk documents
-        if self.chunk:
-            return self._build_chunked_documents(documents)
-
-        return documents
-
-    async def async_read(self, url: str) -> List[Document]:
-        if not url:
-            raise ValueError("No url provided")
-
-        from io import BytesIO
-
-        import httpx
-
-        logger.info(f"Reading: {url}")
-
-        async with httpx.AsyncClient() as client:
-            response = await client.get(url)
-            response.raise_for_status()
-
-        doc_name = url.split("/")[-1].split(".")[0].replace(" ", "_")
-        doc_reader = DocumentReader(BytesIO(response.content))
-
-        documents = await asyncio.gather(
-            *[
-                async_process_image_page(doc_name, page_number, page)
-                for page_number, page in enumerate(doc_reader.pages, start=1)
-            ]
-        )
-
->>>>>>> 8915dbb7
         if self.chunk:
             return self._build_chunked_documents(documents)
         return documents