--- conflicted
+++ resolved
@@ -51,10 +51,7 @@
 ollama = ["ollama"]
 ibm = ["ibm-watsonx-ai"]
 lmstudio = ["lmstudio"]
-<<<<<<< HEAD
-=======
 litellm = ["litellm"]
->>>>>>> 84bf01dc
 
 # Dependencies for Tools
 exa = ["exa_py"]
