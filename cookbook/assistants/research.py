from pathlib import Path
from textwrap import dedent

from phi.assistant import Assistant
from phi.llm.openai import OpenAIChat
from phi.tools.exa import ExaTools

cwd = Path(__file__).parent.resolve()
scratch_dir = cwd.joinpath("scratch")
if not scratch_dir.exists():
    scratch_dir.mkdir(exist_ok=True, parents=True)

assistant = Assistant(
    llm=OpenAIChat(model="gpt-4o"),
    tools=[ExaTools()],
    description="You are a senior NYT researcher writing an article on a topic.",
    instructions=[
        "For the provided topic, search for the top 10 links.",
        "Read the results carefully and prepare a NYT worthy article.",
    ],
    add_datetime_to_instructions=True,
    expected_output=dedent(
        """\
    An engaging, informative, and well-structured article in the following format:
    <article_format>
    ## Engaging Article Title

    ### Overview
    {give a brief introduction of the article and why the user should read this report}
    {make this section engaging and create a hook for the reader}

    ### Section 1
    {break the article into sections}
    {provide details/facts/processes in this section}

    ... more sections as necessary...

    ### Takeaways
    {provide key takeaways from the article}

    ### References
    - [Title](url)
    - [Title](url)
    - [Title](url)
    </article_format>\
<<<<<<< HEAD
    """
    ),
=======
    """),
    markdown=True,
>>>>>>> c4b7c01a
    # show_tool_calls=True,
    save_output_to_file=str(scratch_dir.joinpath("new_article.md")),
    # debug_mode=True,
)
assistant.print_response("OpenAI GPT-4o")<|MERGE_RESOLUTION|>--- conflicted
+++ resolved
@@ -43,13 +43,8 @@
     - [Title](url)
     - [Title](url)
     </article_format>\
-<<<<<<< HEAD
-    """
-    ),
-=======
     """),
     markdown=True,
->>>>>>> c4b7c01a
     # show_tool_calls=True,
     save_output_to_file=str(scratch_dir.joinpath("new_article.md")),
     # debug_mode=True,
