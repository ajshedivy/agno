--- conflicted
+++ resolved
@@ -26,15 +26,5 @@
     audio=[AudioInput(content=wav_data, format="wav")],
 )
 
-<<<<<<< HEAD
 if agent.run_response.response_audio is not None :
-    write_audio_to_file(audio=agent.run_response.response_audio.content, filename="tmp/result.wav")
-=======
-if (
-    agent.run_response.response_audio is not None
-    and "data" in agent.run_response.response_audio
-):
-    write_audio_to_file(
-        audio=agent.run_response.response_audio["data"], filename="tmp/dog.wav"
-    )
->>>>>>> f425b7b0
+    write_audio_to_file(audio=agent.run_response.response_audio.content, filename="tmp/result.wav")