from pathlib import Path

from agno.agent import Agent, RunResponse
from agno.media import ImageInput
from agno.models.openai import OpenAIChat
from agno.utils.audio import write_audio_to_file
from rich import print
from rich.text import Text

cwd = Path(__file__).parent.resolve()

image_agent = Agent(model=OpenAIChat(id="gpt-4o"))

image_path = Path(__file__).parent.joinpath("multimodal-agents.jpg")
image_story: RunResponse = image_agent.run(
    "Write a 3 sentence fiction story about the image",
    images=[ImageInput(filepath=image_path)],
)
formatted_text = Text.from_markup(
    f":sparkles: [bold magenta]Story:[/bold magenta] {image_story.content} :sparkles:"
)
print(formatted_text)

audio_agent = Agent(
    model=OpenAIChat(
        id="gpt-4o-audio-preview",
        modalities=["text", "audio"],
        audio={"voice": "alloy", "format": "wav"},
    ),
)

<<<<<<< HEAD
audio_story: RunResponse = audio_agent.run(f"Narrate the story with flair: {image_story.content}")
if audio_story.response_audio is not None:
    write_audio_to_file(audio=audio_story.response_audio.content, filename="tmp/multimodal-agents.wav")
=======
audio_story: RunResponse = audio_agent.run(
    f"Narrate the story with flair: {image_story.content}"
)
if audio_story.response_audio is not None and "data" in audio_story.response_audio:
    write_audio_to_file(
        audio=audio_story.response_audio["data"], filename="tmp/multimodal-agents.wav"
    )
>>>>>>> f425b7b0
<|MERGE_RESOLUTION|>--- conflicted
+++ resolved
@@ -29,16 +29,6 @@
     ),
 )
 
-<<<<<<< HEAD
 audio_story: RunResponse = audio_agent.run(f"Narrate the story with flair: {image_story.content}")
 if audio_story.response_audio is not None:
-    write_audio_to_file(audio=audio_story.response_audio.content, filename="tmp/multimodal-agents.wav")
-=======
-audio_story: RunResponse = audio_agent.run(
-    f"Narrate the story with flair: {image_story.content}"
-)
-if audio_story.response_audio is not None and "data" in audio_story.response_audio:
-    write_audio_to_file(
-        audio=audio_story.response_audio["data"], filename="tmp/multimodal-agents.wav"
-    )
->>>>>>> f425b7b0
+    write_audio_to_file(audio=audio_story.response_audio.content, filename="tmp/multimodal-agents.wav")