"""
Steps to get Reddit credentials:

1. Create/Login to Reddit account
   - Go to https://www.reddit.com

2. Create a Reddit App
   - Go to https://www.reddit.com/prefs/apps
   - Click "Create App" or "Create Another App" button
   - Fill in required details:
     * Name: Your app name
     * App type: Select "script"
     * Description: Brief description
     * About url: Your website (can be http://localhost)
     * Redirect uri: http://localhost:8080
   - Click "Create app" button

3. Get credentials
   - client_id: Found under your app name (looks like a random string)
   - client_secret: Listed as "secret"
   - user_agent: Format as: "platform:app_id:version (by /u/username)"
   - username: Your Reddit username
   - password: Your Reddit account password

"""
<<<<<<< HEAD

from phi.agent import Agent
from phi.tools.reddit import RedditTools
=======
from agno.agent import Agent
from agno.tools.reddit import RedditTools
>>>>>>> e0f6aa2c

agent = Agent(
    instructions=[
        "Use your tools to answer questions about Reddit content and statistics",
        "Respect Reddit's content policies and NSFW restrictions",
        "When analyzing subreddits, provide relevant statistics and trends",
    ],
    tools=[RedditTools()],
    show_tool_calls=True,
)

agent.print_response("What are the top 5 posts on r/SAAS this week ?", stream=True)<|MERGE_RESOLUTION|>--- conflicted
+++ resolved
@@ -23,14 +23,8 @@
    - password: Your Reddit account password
 
 """
-<<<<<<< HEAD
-
-from phi.agent import Agent
-from phi.tools.reddit import RedditTools
-=======
 from agno.agent import Agent
 from agno.tools.reddit import RedditTools
->>>>>>> e0f6aa2c
 
 agent = Agent(
     instructions=[
